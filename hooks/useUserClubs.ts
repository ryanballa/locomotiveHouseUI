--- conflicted
+++ resolved
@@ -47,7 +47,6 @@
     }
   }, []);
 
-<<<<<<< HEAD
   // Extract user's primary club ID from session data
   const userClubId = useMemo(() => {
     if (!user) return null;
@@ -63,17 +62,6 @@
   }, [user]);
 
   // Fetch clubs when user is ready
-=======
-  // Clear cached clubs when auth state changes
-  useEffect(() => {
-    if (!isSignedIn) {
-      setCurrentClubsData([]);
-      setClubs([]);
-      setCurrentClubId(null);
-    }
-  }, [isSignedIn]);
-
->>>>>>> 16722a87
   useEffect(() => {
     // Don't fetch until we've checked the cookie and user is loaded
     if (!isHydrated || userLoading) {
@@ -120,34 +108,7 @@
         const allClubs = await apiClient.getClubs(token);
         if (!isActive) return;
 
-<<<<<<< HEAD
         setClubs(allClubs);
-=======
-        // Fetch current user to determine current club
-        const currentUserData = await apiClient.getCurrentUser(token);
-        if (!isActive) return;
-
-        // Extract current club ID from user data
-        // The User object has a club_id field that indicates their primary club
-        let userClubId: number | null = null;
-        if (currentUserData && currentUserData.clubs) {
-          userClubId = currentUserData.clubs[0].club_id;
-        }
-
-        // Determine if user is a super admin (permission level 3)
-        const isSuperAdmin = currentUserData?.permission === 3;
-
-        // Filter clubs: super admins get all clubs, others get only assigned clubs
-        const assignedClubs = isSuperAdmin
-          ? allClubs
-          : allClubs.filter((c) => {
-              return currentUserData?.clubs?.some((cd) => cd.club_id === c.id);
-            });
-
-        // Set the user's clubs (all for super admins, assigned for others)
-        setClubs(assignedClubs);
-        setCurrentClubsData(assignedClubs);
->>>>>>> 16722a87
 
         // Use saved club ID from cookie if available and valid, otherwise use user's default club
         const savedClubId = getCookie("selectedClubId");
@@ -183,11 +144,7 @@
     return () => {
       isActive = false;
     };
-<<<<<<< HEAD
   }, [user, getToken, isHydrated, userLoading, userClubId]);
-=======
-  }, [isSignedIn, isHydrated]);
->>>>>>> 16722a87
 
   /**
    * Select a club and store in cookie for persistence
